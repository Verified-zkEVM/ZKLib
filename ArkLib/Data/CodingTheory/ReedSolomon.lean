--- conflicted
+++ resolved
@@ -21,11 +21,7 @@
 
 open Polynomial
 
-<<<<<<< HEAD
 variable {F : Type*} [Semiring F] {ι : Type*} (domain : ι ↪ F)
-=======
-variable {F : Type*} [Semiring F] [Fintype F] {n : ℕ} (domain : Fin n ↪ F)
->>>>>>> b5b196ec
 
 /-- The evaluation of a polynomial at a set of points specified by `domain : ι ↪ F`, as a linear
   map. -/
@@ -33,12 +29,8 @@
   toFun := fun p => fun x => p.eval (domain x)
   map_add' := fun x y => by simp; congr
   map_smul' := fun m x => by simp; congr
-<<<<<<< HEAD
 
 /-- The Reed-Solomon code for polynomials of degree less than `deg` and evaluation points `domain`.
-=======
-/-- The Reed-Solomon code for polynomials of degree less than `deg` and evaluation points `points`.
->>>>>>> b5b196ec
   -/
 def code (deg : ℕ) : Submodule F (ι → F) :=
   (Polynomial.degreeLT F deg).map (evalOnPoints domain)
